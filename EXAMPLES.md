# RefactorMCP Examples

This document provides comprehensive examples for all refactoring tools available in RefactorMCP. Each example shows the before/after code and the exact CLI commands to perform the refactoring.

## Getting Started

### Loading a Solution
Before performing any refactoring, you need to load a solution:

```bash
dotnet run --project RefactorMCP.ConsoleApp -- --test load-solution ./RefactorMCP.sln
```

### Test Mode Usage
All examples use the test mode syntax:
```bash
dotnet run --project RefactorMCP.ConsoleApp -- --test <command> [arguments]
```

## 1. Extract Method

**Purpose**: Extract selected code into a new private method and replace with a method call.

### Example
**Before** (in `ExampleCode.cs` lines 21-26):
```csharp
public int Calculate(int a, int b)
{
    // This code block can be extracted into a method
    if (a < 0 || b < 0)
    {
        throw new ArgumentException("Negative numbers not allowed");
    }
    
    var result = a + b;
    numbers.Add(result);
    Console.WriteLine($"Result: {result}");
    return result;
}
```

**Command**:
```bash
dotnet run --project RefactorMCP.ConsoleApp -- --test extract-method \
  "./RefactorMCP.sln" \
  "./RefactorMCP.Tests/ExampleCode.cs" \
  "22:9-25:34" \
  "ValidateInputs"
```

**After**:
```csharp
public int Calculate(int a, int b)
{
    ValidateInputs();
    
    var result = a + b;
    numbers.Add(result);
    Console.WriteLine($"Result: {result}");
    return result;
}

private void ValidateInputs()
{
    if (a < 0 || b < 0)
    {
        throw new ArgumentException("Negative numbers not allowed");
    }
}
```

## 2. Introduce Field

**Purpose**: Extract an expression into a class field and replace the expression with a field reference.

### Example
**Before** (in `ExampleCode.cs` line 35):
```csharp
public double GetAverage()
{
    return numbers.Sum() / (double)numbers.Count; // This expression can become a field
}
```

**Command**:
```bash
dotnet run --project RefactorMCP.ConsoleApp -- --test introduce-field \
  "./RefactorMCP.sln" \
  "./RefactorMCP.Tests/ExampleCode.cs" \
  "35:16-35:58" \
  "_averageValue" \
  "private"
```

**After**:
```csharp
private double _averageValue = numbers.Sum() / (double)numbers.Count;

public double GetAverage()
{
    return _averageValue;
}
```

## 3. Introduce Variable

**Purpose**: Extract a complex expression into a local variable.

### Example
**Before** (in `ExampleCode.cs` line 41):
```csharp
public string FormatResult(int value)
{
    return $"The calculation result is: {value * 2 + 10}"; // Complex expression can become a variable
}
```

**Command**:
```bash
dotnet run --project RefactorMCP.ConsoleApp -- --test introduce-variable \
  "./RefactorMCP.sln" \
  "./RefactorMCP.Tests/ExampleCode.cs" \
  "41:50-41:65" \
  "processedValue"
```

**After**:
```csharp
public string FormatResult(int value)
{
    var processedValue = value * 2 + 10;
    return $"The calculation result is: {processedValue}";
}
```

## 4. Make Field Readonly

**Purpose**: Add readonly modifier to a field and move initialization to constructors.

### Example
**Before** (in `ExampleCode.cs` line 50):
```csharp
private string format = "Currency"; // This field can be made readonly

public Calculator(string op)
{
    operatorSymbol = op;
}

public void SetFormat(string newFormat)
{
    format = newFormat; // This assignment would move to constructor
}
```

**Command**:
```bash
dotnet run --project RefactorMCP.ConsoleApp -- --test make-field-readonly \
  "./RefactorMCP.sln" \
  "./RefactorMCP.Tests/ExampleCode.cs" \
  50
```

**After**:
```csharp
private readonly string format;

public Calculator(string op)
{
    operatorSymbol = op;
    format = "Currency";
}

// SetFormat method would need to be removed or refactored since field is now readonly
```

## 5. Introduce Parameter

**Purpose**: Extract an expression into a new method parameter.

### Example
**Before** (in `ExampleCode.cs` line 41):
```csharp
public string FormatResult(int value)
{
    return $"The calculation result is: {value * 2 + 10}";
}
```

**Command**:
```bash
dotnet run --project RefactorMCP.ConsoleApp -- --test introduce-parameter \
  "./RefactorMCP.sln" \
  "./RefactorMCP.Tests/ExampleCode.cs" \
  40 \
  "41:50-41:65" \
  "processedValue"
```

**After**:
```csharp
public string FormatResult(int value, int processedValue)
{
    return $"The calculation result is: {processedValue}";
}
```

## 6. Convert to Static with Parameters

**Purpose**: Convert an instance method to static by turning field and property usages into parameters.

### Example
**Before** (in `ExampleCode.cs` line 46):
```csharp
public string GetFormattedNumber(int number)
{
    return $"{operatorSymbol}: {number}";
}
```

**Command**:
```bash
dotnet run --project RefactorMCP.ConsoleApp -- --test convert-to-static-with-parameters \
  "./RefactorMCP.sln" \
  "./RefactorMCP.Tests/ExampleCode.cs" \
  46
```

**After**:
```csharp
public static string GetFormattedNumber(string operatorSymbol, int number)
{
    return $"{operatorSymbol}: {number}";
}
```

## 7. Convert to Static with Instance

**Purpose**: Convert an instance method to static and add an explicit instance parameter for member access.

### Example
**Before** (same as previous example):
```csharp
public string GetFormattedNumber(int number)
{
    return $"{operatorSymbol}: {number}";
}
```

**Command**:
```bash
dotnet run --project RefactorMCP.ConsoleApp -- --test convert-to-static-with-instance \
  "./RefactorMCP.sln" \
  "./RefactorMCP.Tests/ExampleCode.cs" \
  46 \
  "calculator"
```

**After**:
```csharp
public static string GetFormattedNumber(Calculator calculator, int number)
{
    return $"{calculator.operatorSymbol}: {number}";
}
```

## 8. Load Solution (Utility Command)

**Purpose**: Load and validate a solution file before performing refactorings.

### Example
**Command**:
```bash
dotnet run --project RefactorMCP.ConsoleApp -- --test load-solution "./RefactorMCP.sln"
```

**Expected Output**:
```
Successfully loaded solution 'RefactorMCP.sln' with 2 projects: RefactorMCP.ConsoleApp, RefactorMCP.Tests
```

<<<<<<< HEAD
## 6. Unload Solution (Utility Command)

**Purpose**: Remove a loaded solution from the in-memory cache.

### Example
**Command**:
```bash
dotnet run --project RefactorMCP.ConsoleApp -- --test unload-solution "./RefactorMCP.sln"
```

**Expected Output**:
```
Unloaded solution 'RefactorMCP.sln' from cache
```

## 7. Clear Solution Cache (Utility Command)

**Purpose**: Remove all cached solutions when projects change on disk.

### Example
**Command**:
```bash
dotnet run --project RefactorMCP.ConsoleApp -- --test clear-solution-cache
```

**Expected Output**:
```
Cleared all cached solutions
```
## 8. List Tools (Utility Command)
=======
## 9. List Tools (Utility Command)
>>>>>>> e6cee2e2

**Purpose**: Display all available refactoring tools and their status.

### Example
**Command**:
```bash
dotnet run --project RefactorMCP.ConsoleApp -- --test list-tools
```

**Output**:
```
Available refactoring tools:
<<<<<<< HEAD
load-solution - Load a solution file for refactoring operations
unload-solution - Remove a loaded solution from cache
clear-solution-cache - Clear all cached solutions
extract-method - Extract selected code into a new method
introduce-field - Create a new field from selected code
introduce-variable - Create a new variable from selected code
make-field-readonly - Make a field readonly and move initialization to constructors
introduce-parameter - Create a new parameter from selected code (TODO)
convert-to-static-with-parameters - Transform instance method to static (TODO)
convert-to-static-with-instance - Transform instance method to static with instance parameter (TODO)
move-static-method - Move a static method to another class (TODO)
move-instance-method - Move an instance method to another class (TODO)
transform-setter-to-init - Convert property setter to init-only setter (TODO)
safe-delete - Safely delete a field, parameter, or variable (TODO)
=======
    load-solution - Load a solution file for refactoring operations
    extract-method - Extract selected code into a new method
    introduce-field - Create a new field from selected code
    introduce-variable - Create a new variable from selected code
    make-field-readonly - Make a field readonly and move initialization to constructors
    introduce-parameter - Create a new parameter from selected code
    convert-to-static-with-parameters - Transform instance method to static
    convert-to-static-with-instance - Transform instance method to static with instance parameter
    move-static-method - Move a static method to another class (TODO)
    move-instance-method - Move an instance method to another class (TODO)
    transform-setter-to-init - Convert property setter to init-only setter (TODO)
    safe-delete - Safely delete a field, parameter, or variable (TODO)
>>>>>>> e6cee2e2
```

## Range Format

All refactoring commands that require selecting code use the range format:
```
"startLine:startColumn-endLine:endColumn"
```

- **Lines and columns are 1-based** (first line is 1, first column is 1)
- **Columns count characters**, including spaces and tabs
- **Range is inclusive** of both start and end positions

### Finding Range Coordinates

To find the correct range for your code selection:

1. **Count lines** from the top of the file (starting at 1)
2. **Count characters** from the beginning of the line (starting at 1)
3. **Include whitespace** in your character count

### Example Range Calculation

For this code:
```csharp
1:  public int Calculate(int a, int b)
2:  {
3:      if (a < 0 || b < 0)
4:      {
5:          throw new ArgumentException("Negative numbers not allowed");
6:      }
7:  }
```

To select `if (a < 0 || b < 0)` on line 3:
- **Start**: Line 3, Column 5 (after the 4 spaces of indentation)
- **End**: Line 3, Column 25 (after the closing parenthesis)
- **Range**: `"3:5-3:25"`

## Error Handling

### Common Errors

1. **File not found**:
   ```
   Error: File ./path/to/file.cs not found in solution
   ```

2. **Invalid range format**:
   ```
   Error: Invalid selection range format. Use 'startLine:startColumn-endLine:endColumn'
   ```

3. **No valid code selected**:
   ```
   Error: Selected code does not contain extractable statements
   ```

4. **Solution not found**:
   ```
   Error: Solution file not found at ./path/to/solution.sln
   ```

### Tips for Success

1. **Always load the solution first** to ensure all projects are available
2. **Use exact file paths** relative to the solution directory
3. **Double-check range coordinates** by counting carefully
4. **Test with simple selections** before trying complex refactorings
5. **Backup your code** before performing refactorings

## Advanced Usage

### Chaining Operations
You can perform multiple refactorings in sequence:

```bash
# First, extract a method
dotnet run --project RefactorMCP.ConsoleApp -- --test extract-method "./RefactorMCP.sln" "./MyFile.cs" "10:5-15:20" "ExtractedMethod"

# Then, make a field readonly
dotnet run --project RefactorMCP.ConsoleApp -- --test make-field-readonly "./RefactorMCP.sln" "./MyFile.cs" 25

# Finally, introduce a variable
dotnet run --project RefactorMCP.ConsoleApp -- --test introduce-variable "./RefactorMCP.sln" "./MyFile.cs" "30:10-30:35" "tempValue"
```

### Working with Different Projects
If your solution has multiple projects, make sure to specify the correct file path:

```bash
# For a file in the main project
dotnet run --project RefactorMCP.ConsoleApp -- --test extract-method "./RefactorMCP.sln" "./RefactorMCP.ConsoleApp/MyFile.cs" "10:5-15:20" "ExtractedMethod"

# For a file in the test project  
dotnet run --project RefactorMCP.ConsoleApp -- --test extract-method "./RefactorMCP.sln" "./RefactorMCP.Tests/TestFile.cs" "5:1-8:10" "TestMethod"
``` <|MERGE_RESOLUTION|>--- conflicted
+++ resolved
@@ -279,8 +279,7 @@
 Successfully loaded solution 'RefactorMCP.sln' with 2 projects: RefactorMCP.ConsoleApp, RefactorMCP.Tests
 ```
 
-<<<<<<< HEAD
-## 6. Unload Solution (Utility Command)
+## 9. Unload Solution (Utility Command)
 
 **Purpose**: Remove a loaded solution from the in-memory cache.
 
@@ -295,7 +294,7 @@
 Unloaded solution 'RefactorMCP.sln' from cache
 ```
 
-## 7. Clear Solution Cache (Utility Command)
+## 10. Clear Solution Cache (Utility Command)
 
 **Purpose**: Remove all cached solutions when projects change on disk.
 
@@ -309,10 +308,8 @@
 ```
 Cleared all cached solutions
 ```
-## 8. List Tools (Utility Command)
-=======
-## 9. List Tools (Utility Command)
->>>>>>> e6cee2e2
+
+## 11. List Tools (Utility Command)
 
 **Purpose**: Display all available refactoring tools and their status.
 
@@ -325,7 +322,6 @@
 **Output**:
 ```
 Available refactoring tools:
-<<<<<<< HEAD
 load-solution - Load a solution file for refactoring operations
 unload-solution - Remove a loaded solution from cache
 clear-solution-cache - Clear all cached solutions
@@ -340,20 +336,7 @@
 move-instance-method - Move an instance method to another class (TODO)
 transform-setter-to-init - Convert property setter to init-only setter (TODO)
 safe-delete - Safely delete a field, parameter, or variable (TODO)
-=======
-    load-solution - Load a solution file for refactoring operations
-    extract-method - Extract selected code into a new method
-    introduce-field - Create a new field from selected code
-    introduce-variable - Create a new variable from selected code
-    make-field-readonly - Make a field readonly and move initialization to constructors
-    introduce-parameter - Create a new parameter from selected code
-    convert-to-static-with-parameters - Transform instance method to static
-    convert-to-static-with-instance - Transform instance method to static with instance parameter
-    move-static-method - Move a static method to another class (TODO)
-    move-instance-method - Move an instance method to another class (TODO)
-    transform-setter-to-init - Convert property setter to init-only setter (TODO)
-    safe-delete - Safely delete a field, parameter, or variable (TODO)
->>>>>>> e6cee2e2
+
 ```
 
 ## Range Format
