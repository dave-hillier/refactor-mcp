--- conflicted
+++ resolved
@@ -80,14 +80,9 @@
     Console.WriteLine("  extract-method <filePath> <range> <methodName> [solutionPath]");
     Console.WriteLine("  introduce-field <filePath> <range> <fieldName> [accessModifier] [solutionPath]");
     Console.WriteLine("  introduce-variable <filePath> <range> <variableName> [solutionPath]");
-<<<<<<< HEAD
     Console.WriteLine("  make-field-readonly <filePath> <fieldName> [solutionPath]");
     Console.WriteLine("  convert-to-extension-method <filePath> <methodName> [solutionPath]");
-=======
-    Console.WriteLine("  make-field-readonly <filePath> <fieldLine> [solutionPath]");
-    Console.WriteLine("  convert-to-extension-method <filePath> <methodLine> [solutionPath]");
     Console.WriteLine("  move-instance-method <filePath> <sourceClass> <methodName> <targetClass> <accessMember> [memberType] [solutionPath]");
->>>>>>> ee29b7be
     Console.WriteLine();
     Console.WriteLine("Examples:");
     Console.WriteLine("  --test load-solution ./MySolution.sln");
