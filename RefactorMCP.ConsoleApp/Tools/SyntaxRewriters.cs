--- conflicted
+++ resolved
@@ -1,7 +1,6 @@
 using Microsoft.CodeAnalysis;
 using Microsoft.CodeAnalysis.CSharp;
 using Microsoft.CodeAnalysis.CSharp.Syntax;
-using Microsoft.CodeAnalysis.Text;
 using System.Collections.Generic;
 using System.Linq;
 
@@ -589,58 +588,6 @@
     }
 }
 
-<<<<<<< HEAD
-public class FieldRemovalRewriter : CSharpSyntaxRewriter
-{
-    private readonly string _fieldName;
-
-    public FieldRemovalRewriter(string fieldName)
-    {
-        _fieldName = fieldName;
-    }
-
-    public override SyntaxNode? VisitFieldDeclaration(FieldDeclarationSyntax node)
-    {
-        var variable = node.Declaration.Variables.FirstOrDefault(v => v.Identifier.ValueText == _fieldName);
-        if (variable == null)
-            return base.VisitFieldDeclaration(node);
-
-        if (node.Declaration.Variables.Count == 1)
-            return null;
-
-        var newDecl = node.Declaration.WithVariables(SyntaxFactory.SeparatedList(node.Declaration.Variables.Where(v => v != variable)));
-        return node.WithDeclaration(newDecl);
-    }
-}
-
-public class MethodRemovalRewriter : CSharpSyntaxRewriter
-{
-    private readonly string _methodName;
-
-    public MethodRemovalRewriter(string methodName)
-    {
-        _methodName = methodName;
-    }
-
-    public override SyntaxNode? VisitMethodDeclaration(MethodDeclarationSyntax node)
-    {
-        if (node.Identifier.ValueText == _methodName)
-            return null;
-
-        return base.VisitMethodDeclaration(node);
-    }
-}
-
-public class ParameterRemovalRewriter : CSharpSyntaxRewriter
-{
-    private readonly string _methodName;
-    private readonly int _parameterIndex;
-
-    public ParameterRemovalRewriter(string methodName, int parameterIndex)
-    {
-        _methodName = methodName;
-        _parameterIndex = parameterIndex;
-=======
 internal class ExtractMethodRewriter : CSharpSyntaxRewriter
 {
     private readonly MethodDeclarationSyntax _containingMethod;
@@ -677,12 +624,79 @@
             updated = updated.RemoveNode(stmt, SyntaxRemoveOptions.KeepNoTrivia);
 
         _updatedMethod = containingMethod.WithBody(updated);
->>>>>>> 594017c4
     }
 
     public override SyntaxNode VisitMethodDeclaration(MethodDeclarationSyntax node)
     {
-<<<<<<< HEAD
+        if (node == _containingMethod)
+            return _updatedMethod;
+        return base.VisitMethodDeclaration(node);
+    }
+
+    public override SyntaxNode VisitClassDeclaration(ClassDeclarationSyntax node)
+    {
+        var visited = (ClassDeclarationSyntax)base.VisitClassDeclaration(node);
+        if (_containingClass != null && node == _containingClass)
+        {
+            visited = visited.AddMembers(_newMethod);
+        }
+        return visited;
+    }
+}
+public class FieldRemovalRewriter : CSharpSyntaxRewriter
+{
+    private readonly string _fieldName;
+
+    public FieldRemovalRewriter(string fieldName)
+    {
+        _fieldName = fieldName;
+    }
+
+    public override SyntaxNode? VisitFieldDeclaration(FieldDeclarationSyntax node)
+    {
+        var variable = node.Declaration.Variables.FirstOrDefault(v => v.Identifier.ValueText == _fieldName);
+        if (variable == null)
+            return base.VisitFieldDeclaration(node);
+
+        if (node.Declaration.Variables.Count == 1)
+            return null;
+
+        var newDecl = node.Declaration.WithVariables(SyntaxFactory.SeparatedList(node.Declaration.Variables.Where(v => v != variable)));
+        return node.WithDeclaration(newDecl);
+    }
+}
+
+public class MethodRemovalRewriter : CSharpSyntaxRewriter
+{
+    private readonly string _methodName;
+
+    public MethodRemovalRewriter(string methodName)
+    {
+        _methodName = methodName;
+    }
+
+    public override SyntaxNode? VisitMethodDeclaration(MethodDeclarationSyntax node)
+    {
+        if (node.Identifier.ValueText == _methodName)
+            return null;
+
+        return base.VisitMethodDeclaration(node);
+    }
+}
+
+public class ParameterRemovalRewriter : CSharpSyntaxRewriter
+{
+    private readonly string _methodName;
+    private readonly int _parameterIndex;
+
+    public ParameterRemovalRewriter(string methodName, int parameterIndex)
+    {
+        _methodName = methodName;
+        _parameterIndex = parameterIndex;
+    }
+
+    public override SyntaxNode VisitMethodDeclaration(MethodDeclarationSyntax node)
+    {
         var visited = (MethodDeclarationSyntax)base.VisitMethodDeclaration(node)!;
         if (node.Identifier.ValueText == _methodName && _parameterIndex < node.ParameterList.Parameters.Count)
         {
@@ -734,20 +748,4 @@
         var newDecl = node.Declaration.WithVariables(SyntaxFactory.SeparatedList(node.Declaration.Variables.Where(v => v != variable)));
         return node.WithDeclaration(newDecl);
     }
-=======
-        if (node == _containingMethod)
-            return _updatedMethod;
-        return base.VisitMethodDeclaration(node);
-    }
-
-    public override SyntaxNode VisitClassDeclaration(ClassDeclarationSyntax node)
-    {
-        var visited = (ClassDeclarationSyntax)base.VisitClassDeclaration(node);
-        if (_containingClass != null && node == _containingClass)
-        {
-            visited = visited.AddMembers(_newMethod);
-        }
-        return visited;
-    }
->>>>>>> 594017c4
 }