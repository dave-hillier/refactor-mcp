# RefactorMCP

A Model Context Protocol (MCP) server providing automated refactoring tools for C# code transformation using Roslyn. Using these tools through MCP is the preferred way to refactor, especially when working with large files.

## Features

- **Solution Mode**: Full semantic analysis with cross-project dependencies
- **Single File Mode**: Fast refactoring for simple transformations without solution loading
- **Comprehensive Refactoring Tools**: Extract methods, introduce variables/fields, make fields readonly, convert methods to extension methods, and more
- **MCP Compatible**: Works with any MCP-compatible client
- **Preferred for Large Files**: Invoking these tools via MCP is recommended for large code files

## Solution Mode vs Single File Mode

### Solution Mode (Preferred for Large Files)
```bash
# Full semantic analysis with type information
extract-method ./MyFile.cs "10:5-15:20" "ExtractedMethod" ./MySolution.sln
```

Benefits:
- ✅ Accurate type information
- ✅ Cross-project analysis  
- ✅ Full dependency resolution
- ✅ Semantic validation

### Single File Mode
```bash
# Fast refactoring without solution loading  
extract-method ./MyFile.cs "10:5-15:20" "ExtractedMethod"
```

Benefits:
- ✅ Faster execution
- ✅ No solution file required
- ✅ Works with standalone files
- ❌ Limited type analysis (uses 'var')
- ❌ No cross-file validation

**Single file mode is suitable for:**
- Extract Method (within same class)
- Introduce Variable/Field (local scope)
- Make Field Readonly (single file)
- Basic syntax transformations

**Use solution mode for:**
- Move Method operations
- Convert to Static (requires dependency analysis)  
- Convert to Extension Method (for instance methods)
- Safe Delete (requires usage analysis)
- Any refactoring requiring cross-references

### Solution Cache
Loaded solutions are cached in memory for faster access. Use `unload-solution` to remove a single entry or `clear-solution-cache` to reset the cache when projects change on disk.

## Installation

```bash
git clone https://github.com/yourusername/RefactorMCP.git
cd RefactorMCP
dotnet build
```

## Usage

### Command Line Testing

## Technology Stack

- **Microsoft.CodeAnalysis.CSharp** (4.14.0) - C# syntax analysis
- **Microsoft.CodeAnalysis.CSharp.Workspaces** (4.14.0) - Workspace management
- **Microsoft.CodeAnalysis.Workspaces.MSBuild** (4.14.0) - Solution loading
- **ModelContextProtocol** (0.2.0-preview.3) - MCP server implementation

## MCP Configuration

To use RefactorMCP with MCP-compatible clients (like Claude Desktop, Continue, or other AI assistants), add it to your `mcp.json` configuration file.

### Location of mcp.json

The `mcp.json` file location depends on your operating system:

- **macOS**: `~/Library/Application Support/Claude/mcp.json`
- **Windows**: `%APPDATA%\Claude\mcp.json`
- **Linux**: `~/.config/claude/mcp.json`

### Configuration Format

Add the following configuration to your `mcp.json` file:

```json
{
  "mcpServers": {
    "refactor-mcp": {
      "command": "dotnet",
      "args": [
        "run"
      ],
      "cwd": "/Users/davidhillier/repos/RefactorMCP/RefactorMCP.ConsoleApp"
    }
  }
}
```

### Example Configuration

Replace the paths with your actual installation directory:

```json
{
  "mcpServers": {
    "refactor-mcp": {
      "command": "dotnet",
      "args": [
        "run",
        "--project",
        "/Users/username/repos/RefactorMCP/RefactorMCP.ConsoleApp"
      ],
      "cwd": "/Users/username/repos/RefactorMCP"
    }
  }
}
```

### Alternative: Using Published Binary

If you prefer to publish the application as a standalone executable:

1. **Publish the application**:
   ```bash
   dotnet publish RefactorMCP.ConsoleApp -c Release -o ./publish
   ```

2. **Update mcp.json to use the executable**:
   ```json
   {
     "mcpServers": {
       "refactor-mcp": {
         "command": "/absolute/path/to/RefactorMCP/publish/RefactorMCP.ConsoleApp"
       }
     }
   }
   ```

### Verification

After configuring, restart your MCP client. The RefactorMCP tools should be available with the following capabilities:

- `extract_method` - Extract code blocks into new methods
- `introduce_field` - Create fields from expressions
- `introduce_variable` - Create variables from expressions
- `make_field_readonly` - Convert fields to readonly
- `convert_to_extension_method` - Transform instance methods into extension methods
- `convert_to_static` - Transform methods to static
- `move_method` - Relocate methods between classes
- `safe_delete` - Remove unused code safely
- `transform_property` - Convert setters to init-only

## Usage

### MCP Server Mode (Default)

Run as an MCP server for integration with AI assistants:

```bash
dotnet run --project RefactorMCP.ConsoleApp
```

### Test Mode (CLI)

Use the `--test` flag for direct command-line testing:

```bash
dotnet run --project RefactorMCP.ConsoleApp -- --test <command> [arguments]
```

#### Available Test Commands

- `list-tools` - Show all available refactoring tools
- `load-solution <solutionPath>` - Load a solution file
- `extract-method <solutionPath> <filePath> <range> <methodName>` - Extract code into method
- `introduce-field <solutionPath> <filePath> <range> <fieldName> [accessModifier]` - Create field from expression
- `introduce-variable <solutionPath> <filePath> <range> <variableName>` - Create variable from expression
<<<<<<< HEAD
- `make-field-readonly <solutionPath> <filePath> <fieldName>` - Make field readonly
- `introduce-parameter <solutionPath> <filePath> <methodName> <range> <parameterName>` - Create parameter from expression
- `convert-to-static-with-parameters <solutionPath> <filePath> <methodName>` - Convert instance method to static with parameters
- `convert-to-static-with-instance <solutionPath> <filePath> <methodName> [instanceName]` - Convert instance method to static with explicit instance
=======
- `make-field-readonly <solutionPath> <filePath> <fieldLine>` - Make field readonly
- `introduce-parameter <solutionPath> <filePath> <methodLine> <range> <parameterName>` - Create parameter from expression
- `convert-to-static-with-parameters <solutionPath> <filePath> <methodLine>` - Convert instance method to static with parameters
- `convert-to-static-with-instance <solutionPath> <filePath> <methodLine> [instanceName]` - Convert instance method to static with explicit instance
- `move-instance-method <filePath> <sourceClass> <methodName> <targetClass> <accessMember> [memberType] [solutionPath]` - Move an instance method to another class
>>>>>>> ee29b7be

#### Quick Start Example

```bash
# List available tools
dotnet run --project RefactorMCP.ConsoleApp -- --test list-tools

# Load a solution
dotnet run --project RefactorMCP.ConsoleApp -- --test load-solution ./RefactorMCP.sln

# Extract a method (example range)
dotnet run --project RefactorMCP.ConsoleApp -- --test extract-method \
  "./RefactorMCP.sln" \
  "./RefactorMCP.Tests/ExampleCode.cs" \
  "22:9-25:34" \
  "ValidateInputs"
```

```bash
# Convert instance method to extension
dotnet run --project RefactorMCP.ConsoleApp -- --test convert-to-extension-method \
  "./RefactorMCP.sln" \
  "./RefactorMCP.Tests/ExampleCode.cs" \
  GetFormattedNumber
```

## Range Format

Code selections use the format: `"startLine:startColumn-endLine:endColumn"`

- **1-based indexing** (first line/column = 1)
- **Inclusive ranges** (includes start and end positions)
- **Character counting** includes spaces and tabs

Example: `"10:5-15:20"` selects from line 10, column 5 to line 15, column 20.

## Examples

### 1. Extract Method

**Before**:
```csharp
public int Calculate(int a, int b)
{
    if (a < 0 || b < 0)
    {
        throw new ArgumentException("Negative numbers not allowed");
    }
    
    var result = a + b;
    return result;
}
```

**Command**:
```bash
dotnet run --project RefactorMCP.ConsoleApp -- --test extract-method \
  "./RefactorMCP.sln" "./MyFile.cs" "3:5-6:6" "ValidateInputs"
```

**After**:
```csharp
public int Calculate(int a, int b)
{
    ValidateInputs();
    
    var result = a + b;
    return result;
}

private void ValidateInputs()
{
    if (a < 0 || b < 0)
    {
        throw new ArgumentException("Negative numbers not allowed");
    }
}
```

### 2. Introduce Field

**Before**:
```csharp
public double GetAverage()
{
    return numbers.Sum() / (double)numbers.Count;
}
```

**Command**:
```bash
dotnet run --project RefactorMCP.ConsoleApp -- --test introduce-field \
  "./RefactorMCP.sln" "./MyFile.cs" "3:12-3:54" "_averageValue" "private"
```

**After**:
```csharp
private double _averageValue = numbers.Sum() / (double)numbers.Count;

public double GetAverage()
{
    return _averageValue;
}
```

### 3. Introduce Parameter

**Before**:
```csharp
public string FormatResult(int value)
{
    return $"The calculation result is: {value * 2 + 10}";
}
```

**Command**:
```bash
dotnet run --project RefactorMCP.ConsoleApp -- --test introduce-parameter \
  "./RefactorMCP.sln" "./MyFile.cs" 40 "41:50-41:65" "processedValue"
```

**After**:
```csharp
public string FormatResult(int value, int processedValue)
{
    return $"The calculation result is: {processedValue}";
}
```

### 4. Convert to Static with Parameters

**Before**:
```csharp
public string GetFormattedNumber(int number)
{
    return $"{operatorSymbol}: {number}";
}
```

**Command**:
```bash
dotnet run --project RefactorMCP.ConsoleApp -- --test convert-to-static-with-parameters \
  "./RefactorMCP.sln" "./MyFile.cs" GetFormattedNumber
```

**After**:
```csharp
public static string GetFormattedNumber(string operatorSymbol, int number)
{
    return $"{operatorSymbol}: {number}";
}
```

### 5. Convert to Static with Instance

**Before**:
```csharp
public string GetFormattedNumber(int number)
{
    return $"{operatorSymbol}: {number}";
}
```

**Command**:
```bash
dotnet run --project RefactorMCP.ConsoleApp -- --test convert-to-static-with-instance \
  "./RefactorMCP.sln" "./MyFile.cs" GetFormattedNumber "calculator"
```

**After**:
```csharp
public static string GetFormattedNumber(Calculator calculator, int number)
{
    return $"{calculator.operatorSymbol}: {number}";
}
```

## Complete Examples

See [EXAMPLES.md](./EXAMPLES.md) for comprehensive examples of all refactoring tools, including:

- Detailed before/after code samples
- Exact command-line usage
- Range calculation guides
- Error handling tips
- Advanced usage patterns

The examples use the sample code in [RefactorMCP.Tests/ExampleCode.cs](./RefactorMCP.Tests/ExampleCode.cs).

## Architecture

### Core Components

- **MSBuildWorkspace**: Loads and manages solution/project files
- **Roslyn SyntaxTree**: Analyzes and manipulates C# code structure
- **SemanticModel**: Provides type information and symbol resolution
- **Formatter**: Ensures consistent code formatting after transformations

### Refactoring Pipeline

1. **Load Solution**: Parse .sln file and create workspace
2. **Find Document**: Locate target file within the solution
3. **Parse Selection**: Convert range format to syntax tree positions
4. **Analyze Code**: Use semantic model for type and dependency analysis
5. **Transform Syntax**: Apply refactoring using Roslyn APIs
6. **Format Output**: Apply consistent formatting
7. **Write Changes**: Save transformed code back to file

## Development

### Adding New Refactorings

1. Add method to `RefactoringTools` class with `[McpServerTool]` attribute
2. Implement using Roslyn SyntaxFactory and SyntaxNode manipulation
3. Add test command handler in `RunTestMode` switch statement
4. Update documentation and examples

### Testing

```bash
# Run existing tests
dotnet test

# Test specific refactoring tool
dotnet run --project RefactorMCP.ConsoleApp -- --test <tool-name> [args]

# Load test solution for debugging
dotnet run --project RefactorMCP.ConsoleApp -- --test load-solution ./RefactorMCP.sln
```

## Error Handling

Common error scenarios and solutions:

- **File not found**: Ensure file paths are relative to solution directory
- **Invalid range**: Check 1-based line/column indexing
- **No extractable code**: Verify selection contains valid statements/expressions
- **Solution load failure**: Check .sln file path and project references

## Contributing

1. Fork the repository
2. Create a feature branch
3. Add tests for new functionality
4. Update documentation and examples
5. Submit a pull request

## License

[Add your license information here]

## Support

For issues and questions:
- Check [EXAMPLES.md](./EXAMPLES.md) for usage guidance
- Review error messages for specific guidance
- Test with simple cases before complex refactorings <|MERGE_RESOLUTION|>--- conflicted
+++ resolved
@@ -181,18 +181,11 @@
 - `extract-method <solutionPath> <filePath> <range> <methodName>` - Extract code into method
 - `introduce-field <solutionPath> <filePath> <range> <fieldName> [accessModifier]` - Create field from expression
 - `introduce-variable <solutionPath> <filePath> <range> <variableName>` - Create variable from expression
-<<<<<<< HEAD
-- `make-field-readonly <solutionPath> <filePath> <fieldName>` - Make field readonly
-- `introduce-parameter <solutionPath> <filePath> <methodName> <range> <parameterName>` - Create parameter from expression
-- `convert-to-static-with-parameters <solutionPath> <filePath> <methodName>` - Convert instance method to static with parameters
-- `convert-to-static-with-instance <solutionPath> <filePath> <methodName> [instanceName]` - Convert instance method to static with explicit instance
-=======
 - `make-field-readonly <solutionPath> <filePath> <fieldLine>` - Make field readonly
 - `introduce-parameter <solutionPath> <filePath> <methodLine> <range> <parameterName>` - Create parameter from expression
 - `convert-to-static-with-parameters <solutionPath> <filePath> <methodLine>` - Convert instance method to static with parameters
 - `convert-to-static-with-instance <solutionPath> <filePath> <methodLine> [instanceName]` - Convert instance method to static with explicit instance
 - `move-instance-method <filePath> <sourceClass> <methodName> <targetClass> <accessMember> [memberType] [solutionPath]` - Move an instance method to another class
->>>>>>> ee29b7be
 
 #### Quick Start Example
 
