# RefactorMCP

A Model Context Protocol (MCP) server providing automated refactoring tools for C# code transformation using Roslyn. Using these tools through MCP is the preferred way to refactor, especially when working with large files.

## Features

- **Solution Mode**: Full semantic analysis with cross-project dependencies
- **Single File Helpers**: In-memory transformations used for unit tests
- **Comprehensive Refactoring Tools**: Extract methods, introduce variables/fields, make fields readonly, convert methods to extension methods, and more
- **Analysis Prompt**: Inspect code for long methods, large classes, long parameter lists, unused methods or fields
- **Class Length Metrics**: List classes in a solution with their line counts
- **MCP Compatible**: Works with any MCP-compatible client
- **Preferred for Large Files**: Invoking these tools via MCP is recommended for large code files
- **VS Code Extension**: Invoke refactoring tools directly from the editor

## Solution Mode

All CLI tools require an absolute path to a solution file. The working directory is set from this path so relative file references resolve correctly. Single file helper methods are available only inside the unit tests.

**Single file mode is suitable for:**
- Extract Method (within same class)
- Introduce Variable/Field (local scope)
- Make Field Readonly (single file)
- Basic syntax transformations

**Use solution mode for:**
- Move Method operations
- Move class to separate file
- Convert to Static (requires dependency analysis)
- Convert to Extension Method (for instance methods)
- Safe Delete (requires usage analysis)
- Any refactoring requiring cross-references

### Solution Cache
Loaded solutions are cached in memory for faster access. Use `unload-solution` to remove a single entry or `clear-solution-cache` to reset the cache when projects change on disk.

## Installation

```bash
git clone https://github.com/yourusername/RefactorMCP.git
cd RefactorMCP
dotnet build
```

## Usage

### Command Line Testing

## Technology Stack

- **Microsoft.CodeAnalysis.CSharp** (4.14.0) - C# syntax analysis
- **Microsoft.CodeAnalysis.CSharp.Workspaces** (4.14.0) - Workspace management
- **Microsoft.CodeAnalysis.Workspaces.MSBuild** (4.14.0) - Solution loading
- **ModelContextProtocol** (0.2.0-preview.3) - MCP server implementation

## MCP Configuration

To use RefactorMCP with MCP-compatible clients (like Claude Desktop, Continue, or other AI assistants), add it to your `mcp.json` configuration file.

### Location of mcp.json

The `mcp.json` file location depends on your operating system:

- **macOS**: `~/Library/Application Support/Claude/mcp.json`
- **Windows**: `%APPDATA%\Claude\mcp.json`
- **Linux**: `~/.config/claude/mcp.json`

### Configuration Format

Add the following configuration to your `mcp.json` file:

```json
{
  "mcpServers": {
    "refactor-mcp": {
      "command": "dotnet",
      "args": [
        "run"
      ],
      "cwd": "/path/to/RefactorMCP/RefactorMCP.ConsoleApp"
    }
  }
}
```

### Example Configuration

Replace the paths with your actual installation directory:

```json
{
  "mcpServers": {
    "refactor-mcp": {
      "command": "dotnet",
      "args": [
        "run",
        "--project",
        "/path/to/RefactorMCP/RefactorMCP.ConsoleApp"
      ],
      "cwd": "/path/to/RefactorMCP"
    }
  }
}
```

### Alternative: Using Published Binary

If you prefer to publish the application as a standalone executable:

1. **Publish the application**:
   ```bash
   dotnet publish RefactorMCP.ConsoleApp -c Release -o ./publish
   ```

2. **Update mcp.json to use the executable**:
   ```json
   {
     "mcpServers": {
       "refactor-mcp": {
         "command": "/absolute/path/to/RefactorMCP/publish/RefactorMCP.ConsoleApp"
       }
     }
   }
   ```

### Verification

After configuring, restart your MCP client. The RefactorMCP tools should be available with the following capabilities:

- `extract_method` - Extract code blocks into new methods
- `introduce_field` - Create fields from expressions
- `introduce_variable` - Create variables from expressions
- `make_field_readonly` - Convert fields to readonly
- `convert_to_extension_method` - Transform instance methods into extension methods while leaving a wrapper call in the original class
- `convert_to_static` - Transform methods to static
- `move_method` - Relocate methods between classes. A delegating wrapper remains so existing callers continue to compile
- `safe_delete` - Remove unused code safely
- `transform_property` - Convert setters to init-only

## Usage

### MCP Server Mode (Default)

Run as an MCP server for integration with AI assistants:

```bash
dotnet run --project RefactorMCP.ConsoleApp
```

### CLI Mode

Use the `--cli` flag for direct command-line testing:

```bash
dotnet run --project RefactorMCP.ConsoleApp -- --cli <command> [arguments]
```

### JSON Mode

Pass parameters as a JSON object using `--json`:

```bash
dotnet run --project RefactorMCP.ConsoleApp -- --json ToolName '{"param":"value"}'
```

#### Available Test Commands

- `list-tools` - Show all available refactoring tools
- `load-solution <solutionPath>` - Load a solution file and set the working directory
- `extract-method <solutionPath> <filePath> <range> <methodName>` - Extract code into method
- `introduce-field <solutionPath> <filePath> <range> <fieldName> [accessModifier]` - Create field from expression. Fails if a field with the same name already exists
- `introduce-variable <solutionPath> <filePath> <range> <variableName>` - Create variable from expression
<<<<<<< HEAD
- `make-field-readonly <solutionPath> <filePath> <fieldName>` - Make field readonly
- `unload-solution <solutionPath>` - Remove a solution from cache
- `clear-solution-cache` - Clear all cached solutions
- `convert-to-extension-method <solutionPath> <filePath> <methodName>` - Convert instance method to extension method
- `convert-to-static-with-parameters <solutionPath> <filePath> <methodName>` - Convert instance method to static with parameters
- `convert-to-static-with-instance <solutionPath> <filePath> <methodName> [instanceName]` - Convert instance method to static with explicit instance
- `introduce-parameter <solutionPath> <filePath> <methodName> <range> <parameterName>` - Create parameter from expression
- `move-static-method <solutionPath> <filePath> <methodName> <targetClass> [targetFile]` - Move a static method to another class
- `inline-method <solutionPath> <filePath> <methodName>` - Inline a method
- `move-instance-method <solutionPath> <filePath> <sourceClass> <methodName> <targetClass> <accessMember> [memberType] [targetFile]` - Move an instance method to another class
- `transform-setter-to-init <solutionPath> <filePath> <propertyName>` - Convert property setter to init-only
- `safe-delete-field <solutionPath> <filePath> <fieldName>` - Remove unused field
- `safe-delete-method <solutionPath> <filePath> <methodName>` - Remove unused method
- `safe-delete-parameter <solutionPath> <filePath> <methodName> <parameterName>` - Remove unused parameter
- `safe-delete-variable <solutionPath> <filePath> <range>` - Remove unused variable
- `move-multiple-methods <solutionPath> <filePath> <operationsJson>` - Move multiple methods described by JSON
- `cleanup-usings <solutionPath> <filePath>` - Remove unused using directives
- `analyze-refactoring-opportunities <solutionPath> <filePath>` - Prompt for refactoring suggestions
- `version` - Show build version and timestamp
=======
- `make-field-readonly <solutionPath> <filePath> <fieldLine>` - Make field readonly
- `introduce-parameter <solutionPath> <filePath> <methodLine> <range> <parameterName>` - Create parameter from expression
- `convert-to-static-with-parameters <solutionPath> <filePath> <methodLine>` - Convert instance method to static with parameters
- `convert-to-static-with-instance <solutionPath> <filePath> <methodLine> [instanceName]` - Convert instance method to static with explicit instance
- `move-static-method <solutionPath> <filePath> <methodName> <targetClass> [targetFilePath]` - Move a static method to another class
- `move-instance-method <solutionPath> <filePath> <sourceClass> <methodNames> <targetClass> <accessMember> [memberType] [targetFilePath]` - Move one or more instance methods (comma separated names) to another class. Newly created access fields are marked `readonly` and won't duplicate existing members
- `move-multiple-methods <solutionPath> <filePath> <sourceClass> <methodNames> <targetClass> <accessMember> [memberType] [targetFilePath]` - Move multiple methods from one class to another. Accepts comma separated `methodNames`. The older JSON form is still supported for backward compatibility
- `batch-move-methods <solutionPath> <filePath> <operationsJson> [defaultTargetFile]` - Move many methods in a single batch using JSON operations
- `move-multiple-methods <solutionPath> <filePath> <sourceClass> <methodNames> <targetClass> <accessMember> [memberType] [targetFilePath]` - Move multiple methods from one class to another. Accepts comma separated `methodNames`.
- Each method move is described by a `MoveOperation` object with these properties:
  `SourceClass`, `Method`, `TargetClass`, `AccessMember`, `AccessMemberType`,
  `IsStatic`, and an optional `TargetFile`.
- `cleanup-usings [solutionPath] <filePath>` - Remove unused using directives
- `move-static-method <solutionPath> <filePath> <methodName> <targetClass> [targetFilePath]` - Move a static method to another class. A placeholder wrapper is left behind to delegate to the new location
- `move-instance-method <solutionPath> <filePath> <sourceClass> <methodNames> <targetClass> <accessMember> [memberType] [targetFilePath]` - Move one or more instance methods to another class. Wrapper methods remain in the original class so existing callers continue to work
- `move-multiple-methods <solutionPath> <filePath> <sourceClass> <methodNames> <targetClass> <accessMember> [memberType] [targetFilePath]` - Move multiple methods from one class to another. Each method leaves a delegating wrapper behind. Accepts comma separated `methodNames`. The older JSON form is still supported for backward compatibility
- `cleanup-usings [solutionPath] <filePath>` - Remove unused using directives
- `rename-symbol <solutionPath> <filePath> <oldName> <newName> [line] [column]` - Rename a symbol across the solution
- `extract-interface <solutionPath> <filePath> <className> <memberNames> <interfacePath>` - Generate an interface from specified members
- `version` - Show build version and timestamp
- `analyze-refactoring-opportunities <solutionPath> <filePath>` - Prompt for refactoring suggestions (long methods, long parameter lists, unused code)
- `list-class-lengths <solutionPath>` - Prompt for class names and line counts
- `code-metrics <solutionPath> <filePath>` - Output metrics for classes and methods (results cached to disk)
>>>>>>> 5a0c4da3

#### Quick Start Example

```bash
# List available tools
dotnet run --project RefactorMCP.ConsoleApp -- --cli list-tools

# Load a solution
dotnet run --project RefactorMCP.ConsoleApp -- --cli load-solution ./RefactorMCP.sln

# Extract a method (example range)
dotnet run --project RefactorMCP.ConsoleApp -- --cli extract-method \
  "./RefactorMCP.sln" \
  "./RefactorMCP.Tests/ExampleCode.cs" \
  "22:9-25:34" \
  "ValidateInputs"
```

```bash
# Convert instance method to extension
dotnet run --project RefactorMCP.ConsoleApp -- --cli convert-to-extension-method \
  "./RefactorMCP.sln" \
  "./RefactorMCP.Tests/ExampleCode.cs" \
  GetFormattedNumber
```

The original instance method remains in the class as a thin wrapper that
invokes the generated extension method, ensuring existing call sites keep
working.

### Metrics Cache

`code-metrics` stores results in `codeMetricsCache.json` under the current working directory. Repeated calls with the same
solution and file paths return the cached JSON without recomputing. Delete this file to reset the cache.

## Range Format

Code selections use the format: `"startLine:startColumn-endLine:endColumn"`

- **1-based indexing** (first line/column = 1)
- **Inclusive ranges** (includes start and end positions)
- **Character counting** includes spaces and tabs

Example: `"10:5-15:20"` selects from line 10, column 5 to line 15, column 20.

## Examples

### 1. Extract Method

**Before**:
```csharp
public int Calculate(int a, int b)
{
    if (a < 0 || b < 0)
    {
        throw new ArgumentException("Negative numbers not allowed");
    }
    
    var result = a + b;
    return result;
}
```

**Command**:
```bash
dotnet run --project RefactorMCP.ConsoleApp -- --cli extract-method \
  "./RefactorMCP.sln" "./MyFile.cs" "3:5-6:6" "ValidateInputs"
```

**After**:
```csharp
public int Calculate(int a, int b)
{
    ValidateInputs();
    
    var result = a + b;
    return result;
}

private void ValidateInputs()
{
    if (a < 0 || b < 0)
    {
        throw new ArgumentException("Negative numbers not allowed");
    }
}
```

### 2. Introduce Field

**Before**:
```csharp
public double GetAverage()
{
    return numbers.Sum() / (double)numbers.Count;
}
```

**Command**:
```bash
dotnet run --project RefactorMCP.ConsoleApp -- --cli introduce-field \
  "./RefactorMCP.sln" "./MyFile.cs" "3:12-3:54" "_averageValue" "private"
```
The specified field name must be unique within the class. If a field with the
same name already exists, the tool returns an error.

**After**:
```csharp
private double _averageValue = numbers.Sum() / (double)numbers.Count;

public double GetAverage()
{
    return _averageValue;
}
```

### 3. Introduce Parameter

**Before**:
```csharp
public string FormatResult(int value)
{
    return $"The calculation result is: {value * 2 + 10}";
}
```

**Command**:
```bash
dotnet run --project RefactorMCP.ConsoleApp -- --cli introduce-parameter \
  "./RefactorMCP.sln" "./MyFile.cs" 40 "41:50-41:65" "processedValue"
```

**After**:
```csharp
public string FormatResult(int value, int processedValue)
{
    return $"The calculation result is: {processedValue}";
}
```

### 4. Convert to Static with Parameters

**Before**:
```csharp
public string GetFormattedNumber(int number)
{
    return $"{operatorSymbol}: {number}";
}
```

**Command**:
```bash
dotnet run --project RefactorMCP.ConsoleApp -- --cli convert-to-static-with-parameters \
  "./RefactorMCP.sln" "./MyFile.cs" GetFormattedNumber
```

**After**:
```csharp
public static string GetFormattedNumber(string operatorSymbol, int number)
{
    return $"{operatorSymbol}: {number}";
}
```

### 5. Convert to Static with Instance

**Before**:
```csharp
public string GetFormattedNumber(int number)
{
    return $"{operatorSymbol}: {number}";
}
```

**Command**:
```bash
dotnet run --project RefactorMCP.ConsoleApp -- --cli convert-to-static-with-instance \
  "./RefactorMCP.sln" "./MyFile.cs" GetFormattedNumber "calculator"
```

**After**:
```csharp
public static string GetFormattedNumber(Calculator calculator, int number)
{
    return $"{calculator.operatorSymbol}: {number}";
}
```

### 6. Safe Delete Parameter

**Before**:
```csharp
public int Multiply(int x, int y, int unusedParam)
{
    return x * y;
}
```

**Command**:
```bash
dotnet run --project RefactorMCP.ConsoleApp -- --cli safe-delete-parameter \
  "./RefactorMCP.sln" \
  "./RefactorMCP.Tests/ExampleCode.cs" \
  "Multiply" \
  "unusedParam"
```

**After**:
```csharp
public int Multiply(int x, int y)
{
    return x * y;
}
```

### 7. Move Static Method

**Before**:
```csharp
public static string FormatCurrency(decimal amount)
{
    return $"${amount:F2}";
}
```

**Command**:
```bash
dotnet run --project RefactorMCP.ConsoleApp -- --cli move-static-method \
  "./RefactorMCP.sln" \
  "./RefactorMCP.Tests/ExampleCode.cs" \
  "FormatCurrency" \
  "MathUtilities"
```

**After**:
```csharp
public class MathUtilities
{
    public static string FormatCurrency(decimal amount)
    {
        return $"${amount:F2}";
    }
}
```
The original `FormatCurrency` method remains in the source file as a wrapper that calls `MathUtilities.FormatCurrency`.

### 8. Inline Method

**Before**:
```csharp
private void Helper()
{
    Console.WriteLine("Hi");
}

public void Call()
{
    Helper();
    Console.WriteLine("Done");
}
```

**Command**:
```bash
dotnet run --project RefactorMCP.ConsoleApp -- --cli inline-method \
  "./RefactorMCP.sln" "./MyFile.cs" Helper
```

**After**:
```csharp
public void Call()
{
    Console.WriteLine("Hi");
    Console.WriteLine("Done");
}
```

### 9. Cleanup Usings

**Before**:
```csharp
using System;
using System.Text;

public class Sample
{
    public void Say() => Console.WriteLine("Hi");
}
```

**Command**:
```bash
dotnet run --project RefactorMCP.ConsoleApp -- --cli cleanup-usings \
  "./RefactorMCP.sln" \
  "./RefactorMCP.Tests/ExampleCode.cs"
```

**After**:
```csharp
using System;

public class Sample
{
    public void Say() => Console.WriteLine("Hi");
}
```

### 10. Move Class to Separate File

**Before**:
```csharp
public class Logger
{
    public void Log(string message)
    {
        Console.WriteLine($"[LOG] {message}");
    }
}
```

**Command**:
```bash
dotnet run --project RefactorMCP.ConsoleApp -- --cli move-to-separate-file \
  "./RefactorMCP.sln" \
  "./RefactorMCP.Tests/ExampleCode.cs" \
  Logger
```

**After**:
```csharp
// Logger.cs
public class Logger
{
    public void Log(string message)
    {
        Console.WriteLine($"[LOG] {message}");
    }
}
```

### 11. Rename Symbol

**Command**:
```bash
dotnet run --project RefactorMCP.ConsoleApp -- --cli rename-symbol \
  "./RefactorMCP.sln" \
  "./RefactorMCP.Tests/ExampleCode.cs" \
  numbers \
  values
```

## Complete Examples

See [EXAMPLES.md](./EXAMPLES.md) for comprehensive examples of all refactoring tools, including:

- Detailed before/after code samples
- Exact command-line usage
- Range calculation guides
- Error handling tips
- Advanced usage patterns

The examples use the sample code in [RefactorMCP.Tests/ExampleCode.cs](./RefactorMCP.Tests/ExampleCode.cs).

## Architecture

### Core Components

- **MSBuildWorkspace**: Loads and manages solution/project files
- **Roslyn SyntaxTree**: Analyzes and manipulates C# code structure
- **SemanticModel**: Provides type information and symbol resolution
- **Formatter**: Ensures consistent code formatting after transformations

### Refactoring Pipeline

1. **Load Solution**: Parse .sln file and create workspace
2. **Find Document**: Locate target file within the solution
3. **Parse Selection**: Convert range format to syntax tree positions
4. **Analyze Code**: Use semantic model for type and dependency analysis
5. **Transform Syntax**: Apply refactoring using Roslyn APIs
6. **Format Output**: Apply consistent formatting
7. **Write Changes**: Save transformed code back to file

## Development

### Adding New Refactorings

1. Create a new static class in `RefactorMCP.ConsoleApp/Tools/` and decorate it with `[McpServerToolType]`
2. Add your refactoring method to that class with the `[McpServerTool]` attribute
3. Implement using Roslyn SyntaxFactory and SyntaxNode manipulation
4. Add a test command handler in `RunTestMode` switch statement
5. Update documentation and examples

### Testing

```bash
# Run existing tests
dotnet test

*Note: Avoid using `--no-build` on the first run unless the project has already been built, or tests may fail with an "invalid argument" error.*

# Test specific refactoring tool
dotnet run --project RefactorMCP.ConsoleApp -- --cli <tool-name> [args]

# Load test solution for debugging
dotnet run --project RefactorMCP.ConsoleApp -- --cli load-solution ./RefactorMCP.sln
```

## Error Handling

Common error scenarios and solutions:

- **File not found**: Ensure file paths are relative to the solution directory. The error message now includes the current working directory for reference.
- **Invalid range**: Check 1-based line/column indexing
- **No extractable code**: Verify selection contains valid statements/expressions
- **Solution load failure**: Check .sln file path and project references

## Contributing

1. Fork the repository
2. Create a feature branch
3. Add tests for new functionality
4. Update documentation and examples
5. Submit a pull request

## License

[Add your license information here]

## Support

For issues and questions:
- Check [EXAMPLES.md](./EXAMPLES.md) for usage guidance
- Review error messages for specific guidance
- Test with simple cases before complex refactorings <|MERGE_RESOLUTION|>--- conflicted
+++ resolved
@@ -170,27 +170,6 @@
 - `extract-method <solutionPath> <filePath> <range> <methodName>` - Extract code into method
 - `introduce-field <solutionPath> <filePath> <range> <fieldName> [accessModifier]` - Create field from expression. Fails if a field with the same name already exists
 - `introduce-variable <solutionPath> <filePath> <range> <variableName>` - Create variable from expression
-<<<<<<< HEAD
-- `make-field-readonly <solutionPath> <filePath> <fieldName>` - Make field readonly
-- `unload-solution <solutionPath>` - Remove a solution from cache
-- `clear-solution-cache` - Clear all cached solutions
-- `convert-to-extension-method <solutionPath> <filePath> <methodName>` - Convert instance method to extension method
-- `convert-to-static-with-parameters <solutionPath> <filePath> <methodName>` - Convert instance method to static with parameters
-- `convert-to-static-with-instance <solutionPath> <filePath> <methodName> [instanceName]` - Convert instance method to static with explicit instance
-- `introduce-parameter <solutionPath> <filePath> <methodName> <range> <parameterName>` - Create parameter from expression
-- `move-static-method <solutionPath> <filePath> <methodName> <targetClass> [targetFile]` - Move a static method to another class
-- `inline-method <solutionPath> <filePath> <methodName>` - Inline a method
-- `move-instance-method <solutionPath> <filePath> <sourceClass> <methodName> <targetClass> <accessMember> [memberType] [targetFile]` - Move an instance method to another class
-- `transform-setter-to-init <solutionPath> <filePath> <propertyName>` - Convert property setter to init-only
-- `safe-delete-field <solutionPath> <filePath> <fieldName>` - Remove unused field
-- `safe-delete-method <solutionPath> <filePath> <methodName>` - Remove unused method
-- `safe-delete-parameter <solutionPath> <filePath> <methodName> <parameterName>` - Remove unused parameter
-- `safe-delete-variable <solutionPath> <filePath> <range>` - Remove unused variable
-- `move-multiple-methods <solutionPath> <filePath> <operationsJson>` - Move multiple methods described by JSON
-- `cleanup-usings <solutionPath> <filePath>` - Remove unused using directives
-- `analyze-refactoring-opportunities <solutionPath> <filePath>` - Prompt for refactoring suggestions
-- `version` - Show build version and timestamp
-=======
 - `make-field-readonly <solutionPath> <filePath> <fieldLine>` - Make field readonly
 - `introduce-parameter <solutionPath> <filePath> <methodLine> <range> <parameterName>` - Create parameter from expression
 - `convert-to-static-with-parameters <solutionPath> <filePath> <methodLine>` - Convert instance method to static with parameters
@@ -214,7 +193,6 @@
 - `analyze-refactoring-opportunities <solutionPath> <filePath>` - Prompt for refactoring suggestions (long methods, long parameter lists, unused code)
 - `list-class-lengths <solutionPath>` - Prompt for class names and line counts
 - `code-metrics <solutionPath> <filePath>` - Output metrics for classes and methods (results cached to disk)
->>>>>>> 5a0c4da3
 
 #### Quick Start Example
 
