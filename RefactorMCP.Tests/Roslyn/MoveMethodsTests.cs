using Xunit;
using System;
using System.Linq;
using Microsoft.CodeAnalysis;
using Microsoft.CodeAnalysis.CSharp;
using Microsoft.CodeAnalysis.Formatting;

namespace RefactorMCP.Tests.Roslyn
{
    public partial class MoveMethodsTests
    {
        private static string MoveMultipleMethodsInSource(
            string source,
            string[] sourceClasses,
            string[] methodNames,
            string[] targetClasses,
            string[] accessMembers,
            string[] accessMemberTypes,
            bool[] isStatic)
        {
            var tree = CSharpSyntaxTree.ParseText(source);
            var root = tree.GetRoot();

            var orderedIndices = MoveMultipleMethodsTool.OrderOperations(root, sourceClasses, methodNames);

            foreach (var i in orderedIndices)
            {
                if (isStatic[i])
                {
                    var moveResult = MoveMethodsTool.MoveStaticMethodAst(root, methodNames[i], targetClasses[i]);
                    root = MoveMethodsTool.AddMethodToTargetClass(moveResult.NewSourceRoot, targetClasses[i], moveResult.MovedMethod, moveResult.Namespace);
                }
                else
                {
                    var moveResult = MoveMethodsTool.MoveInstanceMethodAst(root, sourceClasses[i], methodNames[i], targetClasses[i], accessMembers[i], accessMemberTypes[i]);
                    root = MoveMethodsTool.AddMethodToTargetClass(moveResult.NewSourceRoot, targetClasses[i], moveResult.MovedMethod, moveResult.Namespace);
                }
            }

            var workspace = new AdhocWorkspace();
            var formattedRoot = Formatter.Format(root, workspace);
            return formattedRoot.ToFullString();
        }

        [Fact]
        public void MoveMultipleMethods_WithDependencies_ShouldMoveInCorrectOrder()
        {
            var source = @"
using System;

public class SourceClass
{
    public static int Method1() { return 1; }
    public static int Method2() { return Method1() + 1; }
    public static int Method3() { return Method2() + 1; }
}

public class TargetClass
{
}";

            var sourceClasses = new[] { "SourceClass", "SourceClass", "SourceClass" };
            var methodNames = new[] { "Method1", "Method2", "Method3" };
            var targetClasses = new[] { "TargetClass", "TargetClass", "TargetClass" };
            var accessMembers = new[] { "", "", "" };
            var accessMemberTypes = new[] { "", "", "" };
            var isStatic = new[] { true, true, true };

            var result = MoveMultipleMethodsInSource(
                source, sourceClasses, methodNames, targetClasses, accessMembers, accessMemberTypes, isStatic);

            var targetClassCode = result.Split(new[] { "public class TargetClass" }, StringSplitOptions.None)[1];
            var sourceClassCode = result.Split(new[] { "public class SourceClass" }, StringSplitOptions.None)[1].Split(new[] { "public class TargetClass" }, StringSplitOptions.None)[0];

            Assert.Contains("public static int Method1()", targetClassCode);
            Assert.Contains("public static int Method2()", targetClassCode);
            Assert.Contains("public static int Method3()", targetClassCode);
            Assert.Contains("return Method1() + 1", targetClassCode);
            Assert.Contains("return Method2() + 1", targetClassCode);

            Assert.DoesNotContain("public static int Method1() { return 1; }", sourceClassCode);
            Assert.DoesNotContain("public static int Method2() { return Method1() + 1; }", sourceClassCode);
            Assert.DoesNotContain("public static int Method3() { return Method2() + 1; }", sourceClassCode);

            Assert.Contains("return TargetClass.Method1()", sourceClassCode);
            Assert.Contains("return TargetClass.Method2()", sourceClassCode);
            Assert.Contains("return TargetClass.Method3()", sourceClassCode);
        }

        [Fact]
        public void MoveMultipleMethods_WithCrossFileDependencies_ShouldMoveInCorrectOrder()
        {
            var source = @"
using System;

public class SourceClass
{
    public static int Method1() { return 1; }
    public static int Method2() { return Method1() + 1; }
    public static int Method3() { return Method2() + 1; }
}

public class TargetClass
{
}";

            var sourceClasses = new[] { "SourceClass", "SourceClass", "SourceClass" };
            var methodNames = new[] { "Method1", "Method2", "Method3" };
            var targetClasses = new[] { "TargetClass", "TargetClass", "TargetClass" };
            var accessMembers = new[] { "", "", "" };
            var accessMemberTypes = new[] { "", "", "" };
            var isStatic = new[] { true, true, true };

            var result = MoveMultipleMethodsInSource(
                source, sourceClasses, methodNames, targetClasses, accessMembers, accessMemberTypes, isStatic);

            var targetClassCode = result.Split(new[] { "public class TargetClass" }, StringSplitOptions.None)[1];
            var sourceClassCode = result.Split(new[] { "public class SourceClass" }, StringSplitOptions.None)[1].Split(new[] { "public class TargetClass" }, StringSplitOptions.None)[0];

            Assert.Contains("public static int Method1()", targetClassCode);
            Assert.Contains("public static int Method2()", targetClassCode);
            Assert.Contains("public static int Method3()", targetClassCode);
            Assert.Contains("return Method1() + 1", targetClassCode);
            Assert.Contains("return Method2() + 1", targetClassCode);

            Assert.DoesNotContain("public static int Method1() { return 1; }", sourceClassCode);
            Assert.DoesNotContain("public static int Method2() { return Method1() + 1; }", sourceClassCode);
            Assert.DoesNotContain("public static int Method3() { return Method2() + 1; }", sourceClassCode);

            Assert.Contains("return TargetClass.Method1()", sourceClassCode);
            Assert.Contains("return TargetClass.Method2()", sourceClassCode);
            Assert.Contains("return TargetClass.Method3()", sourceClassCode);
        }

        [Fact]
        public void MoveMultipleMethods_WithInstanceDependencies_ShouldMoveInCorrectOrder()
        {
            var source = @"
using System;

public class SourceClass
{
    private int field1 = 1;
    public int Method1() { return field1; }
    public int Method2() { return Method1() + 1; }
    public int Method3() { return Method2() + 1; }
}

public class TargetClass
{
    private int field1 = 1;
}";

            var sourceClasses = new[] { "SourceClass", "SourceClass", "SourceClass" };
            var methodNames = new[] { "Method1", "Method2", "Method3" };
            var targetClasses = new[] { "TargetClass", "TargetClass", "TargetClass" };
            var accessMembers = new[] { "field1", "field1", "field1" };
            var accessMemberTypes = new[] { "field", "field", "field" };
            var isStatic = new[] { false, false, false };

            var result = MoveMultipleMethodsInSource(
                source, sourceClasses, methodNames, targetClasses, accessMembers, accessMemberTypes, isStatic);

            var targetClassCode = result.Split(new[] { "public class TargetClass" }, StringSplitOptions.None)[1];
            var sourceClassCode = result.Split(new[] { "public class SourceClass" }, StringSplitOptions.None)[1].Split(new[] { "public class TargetClass" }, StringSplitOptions.None)[0];

            Assert.Contains("public int Method1(int field1)", targetClassCode);
            Assert.Contains("public int Method2(SourceClass @this)", targetClassCode);
            Assert.Contains("public int Method3(SourceClass @this)", targetClassCode);
            Assert.Contains("return @this.Method1() + 1", targetClassCode);
            Assert.Contains("return @this.Method2() + 1", targetClassCode);

            Assert.DoesNotContain("public int Method1() { return field1; }", sourceClassCode);
            Assert.DoesNotContain("public int Method2() { return Method1() + 1; }", sourceClassCode);
            Assert.DoesNotContain("public int Method3() { return Method2() + 1; }", sourceClassCode);

            Assert.Contains("return field1.Method1(field1)", sourceClassCode);
            Assert.Contains("return field1.Method2(this)", sourceClassCode);
            Assert.Contains("return field1.Method3(this)", sourceClassCode);
        }

        [Fact]
        public void MoveInstanceMethod_PrivateFieldInjectedAsParameter()
        {
            var source = @"public class SourceClass
{
    private int _value = 1;
    public int GetValue() { return _value + 2; }
}

public class TargetClass
{
}";

            var tree = CSharpSyntaxTree.ParseText(source);
            var root = tree.GetRoot();

            var result = MoveMethodsTool.MoveInstanceMethodAst(
                root,
                "SourceClass",
                "GetValue",
                "TargetClass",
                "_target",
                "field");

            var finalRoot = MoveMethodsTool.AddMethodToTargetClass(result.NewSourceRoot, "TargetClass", result.MovedMethod, result.Namespace);
            var formatted = Formatter.Format(finalRoot, new AdhocWorkspace()).ToFullString();

            Assert.Contains("public int GetValue(int value)", formatted);
            Assert.Contains("return value + 2", formatted);
            Assert.Contains("return _target.GetValue(value)", formatted);
        }

        [Fact]
        public void MoveInstanceMethod_InsertsDependenciesBeforeOptionalParam()
        {
            var source = @"public class SourceClass
{
    private int _value = 1;
    public int GetValue(int n = 5) { return _value + n; }
}

public class TargetClass
{
}";

            var tree = CSharpSyntaxTree.ParseText(source);
            var root = tree.GetRoot();

            var result = MoveMethodsTool.MoveInstanceMethodAst(
                root,
                "SourceClass",
                "GetValue",
                "TargetClass",
                "_target",
                "field");

            var finalRoot = MoveMethodsTool.AddMethodToTargetClass(result.NewSourceRoot, "TargetClass", result.MovedMethod, result.Namespace);
            var formatted = Formatter.Format(finalRoot, new AdhocWorkspace()).ToFullString();

            Assert.Contains("public int GetValue(int value, int n = 5)", formatted);
            Assert.Contains("_target.GetValue(value, n)", formatted);
        }

        [Fact]
        public void MoveInstanceMethod_OmitsUnusedThisParameter()
        {
            var source = @"public class SourceClass
    {
        public void Say() { System.Console.WriteLine(1); }
    }

public class TargetClass
{
}";

            var tree = CSharpSyntaxTree.ParseText(source);
            var root = tree.GetRoot();

            var result = MoveMethodsTool.MoveInstanceMethodAst(
                root,
                "SourceClass",
                "Say",
                "TargetClass",
                "_target",
                "field");

            var finalRoot = MoveMethodsTool.AddMethodToTargetClass(result.NewSourceRoot, "TargetClass", result.MovedMethod, result.Namespace);
            var formatted = Formatter.Format(finalRoot, new AdhocWorkspace()).ToFullString();

            Assert.Contains("public void Say()", formatted);
            Assert.DoesNotContain("@this", formatted);
        }

        [Fact]
<<<<<<< HEAD
        public void MoveInstanceMethod_RewritesThisArgument()
        {
            var source = @"public class A
{
    public void MethodBefore() { var m = new T(this); }
}

public class T { public T(A a){} }

public class Extracted { }";
=======
        public void MoveInstanceMethod_PrefixesEventHandlerWithThis()
        {
            var source = @"using System;
public class ResProduct { public event EventHandler? Modified; }
public class SourceClass
{
    public void AddResProduct(ResProduct resProduct)
    {
        resProduct.Modified += Child_Modified;
    }

    private void Child_Modified(object? sender, EventArgs e) { }
}

public class TargetClass
{
}";
>>>>>>> da239b78

            var tree = CSharpSyntaxTree.ParseText(source);
            var root = tree.GetRoot();

            var result = MoveMethodsTool.MoveInstanceMethodAst(
                root,
<<<<<<< HEAD
                "A",
                "MethodBefore",
                "Extracted",
                "_extracted",
                "field");

            var finalRoot = MoveMethodsTool.AddMethodToTargetClass(result.NewSourceRoot, "Extracted", result.MovedMethod, result.Namespace);
            var formatted = Formatter.Format(finalRoot, new AdhocWorkspace()).ToFullString();

            Assert.Contains("_extracted.MethodBefore(this)", formatted);
            Assert.Contains("new T(@this)", formatted);
=======
                "SourceClass",
                "AddResProduct",
                "TargetClass",
                "_target",
                "field");

            var finalRoot = MoveMethodsTool.AddMethodToTargetClass(result.NewSourceRoot, "TargetClass", result.MovedMethod, result.Namespace);
            var formatted = Formatter.Format(finalRoot, new AdhocWorkspace()).ToFullString();

            Assert.Contains("resProduct.Modified += @this.Child_Modified", formatted);
>>>>>>> da239b78
        }
    }
}
<|MERGE_RESOLUTION|>--- conflicted
+++ resolved
@@ -273,7 +273,6 @@
         }
 
         [Fact]
-<<<<<<< HEAD
         public void MoveInstanceMethod_RewritesThisArgument()
         {
             var source = @"public class A
@@ -284,7 +283,26 @@
 public class T { public T(A a){} }
 
 public class Extracted { }";
-=======
+
+            var tree = CSharpSyntaxTree.ParseText(source);
+            var root = tree.GetRoot();
+
+            var result = MoveMethodsTool.MoveInstanceMethodAst(
+                root,
+                "A",
+                "MethodBefore",
+                "Extracted",
+                "_extracted",
+                "field");
+
+            var finalRoot = MoveMethodsTool.AddMethodToTargetClass(result.NewSourceRoot, "Extracted", result.MovedMethod, result.Namespace);
+            var formatted = Formatter.Format(finalRoot, new AdhocWorkspace()).ToFullString();
+
+            Assert.Contains("_extracted.MethodBefore(this)", formatted);
+            Assert.Contains("new T(@this)", formatted);
+        }
+      
+        [Fact]
         public void MoveInstanceMethod_PrefixesEventHandlerWithThis()
         {
             var source = @"using System;
@@ -302,26 +320,12 @@
 public class TargetClass
 {
 }";
->>>>>>> da239b78
-
-            var tree = CSharpSyntaxTree.ParseText(source);
-            var root = tree.GetRoot();
-
-            var result = MoveMethodsTool.MoveInstanceMethodAst(
-                root,
-<<<<<<< HEAD
-                "A",
-                "MethodBefore",
-                "Extracted",
-                "_extracted",
-                "field");
-
-            var finalRoot = MoveMethodsTool.AddMethodToTargetClass(result.NewSourceRoot, "Extracted", result.MovedMethod, result.Namespace);
-            var formatted = Formatter.Format(finalRoot, new AdhocWorkspace()).ToFullString();
-
-            Assert.Contains("_extracted.MethodBefore(this)", formatted);
-            Assert.Contains("new T(@this)", formatted);
-=======
+
+            var tree = CSharpSyntaxTree.ParseText(source);
+            var root = tree.GetRoot();
+
+            var result = MoveMethodsTool.MoveInstanceMethodAst(
+                root,
                 "SourceClass",
                 "AddResProduct",
                 "TargetClass",
@@ -332,7 +336,6 @@
             var formatted = Formatter.Format(finalRoot, new AdhocWorkspace()).ToFullString();
 
             Assert.Contains("resProduct.Modified += @this.Child_Modified", formatted);
->>>>>>> da239b78
         }
     }
 }
