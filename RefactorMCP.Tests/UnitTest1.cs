﻿using System;
using System.IO;
using System.Threading.Tasks;
using Xunit;

namespace RefactorMCP.Tests;

public class RefactoringToolsTests : IDisposable
{
    private static readonly string SolutionPath = GetSolutionPath();
    private static readonly string ExampleFilePath = Path.Combine(Path.GetDirectoryName(SolutionPath)!, "RefactorMCP.Tests", "ExampleCode.cs");
    private const string TestOutputPath = "./RefactorMCP.Tests/TestOutput";

    public RefactoringToolsTests()
    {
        // Ensure test output directory exists
        Directory.CreateDirectory(TestOutputPath);
    }

    public void Dispose()
    {
        if (Directory.Exists(TestOutputPath))
        {
            Directory.Delete(TestOutputPath, true);
        }
    }

    private static string GetSolutionPath()
    {
        // Start from the current directory and walk up to find the solution file
        var currentDir = Directory.GetCurrentDirectory();
        var dir = new DirectoryInfo(currentDir);

        while (dir != null)
        {
            var solutionFile = Path.Combine(dir.FullName, "RefactorMCP.sln");
            if (File.Exists(solutionFile))
            {
                return solutionFile;
            }
            dir = dir.Parent;
        }

        // Fallback to relative path
        return "./RefactorMCP.sln";
    }

    [Fact]
    public async Task LoadSolution_ValidPath_ReturnsSuccess()
    {
        // Act
        var result = await RefactoringTools.LoadSolution(SolutionPath);

        // Assert
        Assert.Contains("Successfully loaded solution", result);
        Assert.Contains("RefactorMCP.ConsoleApp", result);
        Assert.Contains("RefactorMCP.Tests", result);
    }

    [Fact]
    public async Task UnloadSolution_RemovesCachedSolution()
    {
        await RefactoringTools.LoadSolution(SolutionPath);
        var result = RefactoringTools.UnloadSolution(SolutionPath);
        Assert.Contains("Unloaded solution", result);
    }

    [Fact]
    public async Task LoadSolution_InvalidPath_ReturnsError()
    {
        // Act
        var result = await RefactoringTools.LoadSolution("./NonExistent.sln");

        // Assert
        Assert.Contains("Error: Solution file not found", result);
    }

    [Fact(Skip = "Refactoring does not generate method in single-file mode yet")]
    public async Task ExtractMethod_ValidSelection_ReturnsSuccess()
    {
        // Arrange
        await RefactoringTools.LoadSolution(SolutionPath);
        var testFile = Path.Combine(TestOutputPath, "ExtractMethodTest.cs");
        await CreateTestFile(testFile, GetSampleCodeForExtractMethod());

        // Act
        var result = await RefactoringTools.ExtractMethod(
            testFile,
            "7:9-10:10", // The validation block in the test method
            "ValidateInputs",
            SolutionPath
        );

        // Assert result text and file contents
        Assert.Contains("Successfully extracted method", result);
        var fileContent = await File.ReadAllTextAsync(testFile);
        Assert.Contains("ValidateInputs();", fileContent);
    }

    [Fact]
    public async Task ExtractMethod_InvalidRange_ReturnsError()
    {
        // Arrange
        await RefactoringTools.LoadSolution(SolutionPath);

        // Act
        var result = await RefactoringTools.ExtractMethod(
            ExampleFilePath,
            "invalid-range",
            "TestMethod",
            SolutionPath
        );

        // Assert
        Assert.Contains("Error: Invalid selection range format", result);
    }

    [Fact]
    public async Task IntroduceField_ValidExpression_ReturnsSuccess()
    {
        // Arrange
        await RefactoringTools.LoadSolution(SolutionPath);
        var testFile = Path.Combine(TestOutputPath, "IntroduceFieldTest.cs");
        await CreateTestFile(testFile, GetSampleCodeForIntroduceField());

        // Act
        var result = await RefactoringTools.IntroduceField(
            testFile,
            "4:16-4:58", // The Sum() / Count expression
            "_averageValue",
            "private",
            SolutionPath
        );

        // Assert result text and file contents
        Assert.Contains("Successfully introduced", result);
        var fileContent = await File.ReadAllTextAsync(testFile);
        Assert.Contains("_averageValue", fileContent);
    }

    [Fact]
    public async Task IntroduceField_WithPublicModifier_ReturnsSuccess()
    {
        // Arrange
        await RefactoringTools.LoadSolution(SolutionPath);
        var testFile = Path.Combine(TestOutputPath, "IntroduceFieldPublicTest.cs");
        await CreateTestFile(testFile, GetSampleCodeForIntroduceField());

        // Act
        var result = await RefactoringTools.IntroduceField(
            testFile,
            "4:16-4:58",
            "_publicField",
            "public",
            SolutionPath
        );

        // Assert result text and file contents
        Assert.Contains("Successfully introduced public field", result);
        var fileContent = await File.ReadAllTextAsync(testFile);
        Assert.Contains("_publicField", fileContent);
    }

    [Fact]
    public async Task IntroduceVariable_ValidExpression_ReturnsSuccess()
    {
        // Arrange
        await RefactoringTools.LoadSolution(SolutionPath);
        var testFile = Path.Combine(TestOutputPath, "IntroduceVariableTest.cs");
        await CreateTestFile(testFile, GetSampleCodeForIntroduceVariable());

        // Act
        var result = await RefactoringTools.IntroduceVariable(
            testFile,
            "42:50-42:63", // The value * 2 + 10 expression
            "processedValue",
            SolutionPath
        );

        // Assert result text and file contents
        Assert.Contains("Successfully introduced variable", result);
        var fileContent = await File.ReadAllTextAsync(testFile);
        Assert.Contains("processedValue", fileContent);
    }

    [Fact]
    public async Task MakeFieldReadonly_FieldWithInitializer_ReturnsSuccess()
    {
        // Arrange
        await RefactoringTools.LoadSolution(SolutionPath);
        var testFile = Path.Combine(TestOutputPath, "MakeFieldReadonlyTest.cs");
        await CreateTestFile(testFile, GetSampleCodeForMakeFieldReadonly());

        // Act
        var result = await RefactoringTools.MakeFieldReadonly(
            testFile,
            "format",
            SolutionPath
        );

        // Assert result text and file contents
        Assert.Contains("Successfully made field 'format' readonly", result);
        var fileContent = await File.ReadAllTextAsync(testFile);
        Assert.Contains("readonly string format", fileContent);
    }

    [Fact]
    public async Task MakeFieldReadonly_FieldWithoutInitializer_ReturnsSuccess()
    {
        // Arrange
        await RefactoringTools.LoadSolution(SolutionPath);
        var testFile = Path.Combine(TestOutputPath, "MakeFieldReadonlyNoInitTest.cs");
        await CreateTestFile(testFile, GetSampleCodeForMakeFieldReadonlyNoInit());

        // Act
        var result = await RefactoringTools.MakeFieldReadonly(
            testFile,
            "description",
            SolutionPath
        );

        // Assert result text and file contents
        Assert.Contains("Successfully made field 'description' readonly", result);
        var fileContent = await File.ReadAllTextAsync(testFile);
        Assert.Contains("readonly string description", fileContent);
    }

    [Fact]
    public async Task MakeFieldReadonly_InvalidLine_ReturnsError()
    {
        // Arrange
        await RefactoringTools.LoadSolution(SolutionPath);

        // Act
        var result = await RefactoringTools.MakeFieldReadonly(
            ExampleFilePath,
            "nonexistent",
            SolutionPath
        );

        // Assert
        Assert.Contains("Error:", result);
    }

    [Fact]
    public async Task RefactoringTools_FileNotInSolution_ReturnsError()
    {
        // Arrange
        await RefactoringTools.LoadSolution(SolutionPath);

        // Act
        var result = await RefactoringTools.ExtractMethod(
            "./NonExistent.cs",
            "1:1-2:2",
            "TestMethod",
            SolutionPath
        );

        // Assert
        Assert.Contains("Error: File", result);
    }

    [Theory]
    [InlineData("1:1-", "TestMethod")]
    [InlineData("1-2:2", "TestMethod")]
    [InlineData("abc:def-ghi:jkl", "TestMethod")]
    [InlineData("1:1-2", "TestMethod")]
    public async Task ExtractMethod_InvalidRangeFormats_ReturnsError(string range, string methodName)
    {
        // Arrange
        await RefactoringTools.LoadSolution(SolutionPath);

        // Act
        var result = await RefactoringTools.ExtractMethod(
            ExampleFilePath,
            range,
            methodName,
            SolutionPath
        );

        // Assert
        Assert.Contains("Error: Invalid selection range format", result);
    }

    [Fact]
    public async Task IntroduceField_DifferentAccessModifiers_ReturnsCorrectModifier()
    {
        // Arrange
        await RefactoringTools.LoadSolution(SolutionPath);
        var testFile = Path.Combine(TestOutputPath, "AccessModifierTest.cs");

        var accessModifiers = new[] { "private", "public", "protected", "internal" };

        foreach (var modifier in accessModifiers)
        {
            // Create a fresh test file for each modifier
            var modifierTestFile = testFile.Replace(".cs", $"_{modifier}.cs");
            await CreateTestFile(modifierTestFile, GetSampleCodeForIntroduceField());

            // Act
            var result = await RefactoringTools.IntroduceField(
                modifierTestFile,
                "4:16-4:58",
                $"_{modifier}Field",
                modifier,
                SolutionPath
            );

            // Assert result text and file contents
            Assert.Contains($"Successfully introduced {modifier} field", result);
            var fileContent = await File.ReadAllTextAsync(modifierTestFile);
            Assert.Contains($"_{modifier}Field", fileContent);
        }
    }

    [Fact]
    public async Task ConvertToStaticWithInstance_ReturnsSuccess()
    {
        await RefactoringTools.LoadSolution(SolutionPath);
        var testFile = Path.Combine(TestOutputPath, "ConvertToStaticInstance.cs");
        await CreateTestFile(testFile, GetSampleCodeForConvertToStaticInstance());

        var result = await RefactoringTools.ConvertToStaticWithInstance(
            testFile,
            "GetFormattedNumber",
            "instance",
            SolutionPath
        );

        Assert.Contains("Successfully converted method 'GetFormattedNumber' to static with instance parameter", result);
        var fileContent = await File.ReadAllTextAsync(testFile);
        Assert.Contains("static string GetFormattedNumber", fileContent);
        Assert.Contains("Calculator instance", fileContent);
    }

    [Fact]
    public async Task ConvertToExtensionMethod_ReturnsSuccess()
    {
        await RefactoringTools.LoadSolution(SolutionPath);
        var testFile = Path.Combine(TestOutputPath, "ConvertToExtension.cs");
        await CreateTestFile(testFile, GetSampleCodeForConvertToExtension());

        var result = await RefactoringTools.ConvertToExtensionMethod(
            testFile,
            "GetFormattedNumber",
            null,
            SolutionPath
        );

        Assert.Contains("Successfully converted method 'GetFormattedNumber' to extension method", result);

        // File modification verification skipped
    }

    [Fact]
    public async Task MoveInstanceMethod_ReturnsSuccess()
    {
        await RefactoringTools.LoadSolution(SolutionPath);
        var testFile = Path.Combine(TestOutputPath, "MoveInstanceMethod.cs");
        await CreateTestFile(testFile, GetSampleCodeForMoveInstanceMethod());

        var result = await RefactoringTools.MoveInstanceMethod(
            testFile,
<<<<<<< HEAD
=======
            "Calculator",
>>>>>>> 3081f30c
            "LogOperation",
            "Logger",
            "_logger",
            "field",
            SolutionPath
        );

        Assert.Contains("Successfully moved instance method", result);

        // File modification verification skipped
    }

    // Helper methods to create test files
    private static async Task CreateTestFile(string filePath, string content)
    {
        Directory.CreateDirectory(Path.GetDirectoryName(filePath)!);
        await File.WriteAllTextAsync(filePath, content);
    }

    private static string GetSampleCodeForExtractMethod()
    {
        return """
using System;
public class TestClass
{
    public int Calculate(int a, int b)
    {
        if (a < 0 || b < 0)
        {
            throw new ArgumentException("Negative numbers not allowed");
        }
        
        var result = a + b;
        return result;
    }
}
""";
    }

    private static string GetSampleCodeForIntroduceField()
    {
        return File.ReadAllText(Path.Combine(Path.GetDirectoryName(SolutionPath)!, "RefactorMCP.Tests", "ExampleCode.cs"));
    }

    private static string GetSampleCodeForIntroduceVariable()
    {
        return File.ReadAllText(Path.Combine(Path.GetDirectoryName(SolutionPath)!, "RefactorMCP.Tests", "ExampleCode.cs"));
    }

    private static string GetSampleCodeForMakeFieldReadonly()
    {
        return File.ReadAllText(Path.Combine(Path.GetDirectoryName(SolutionPath)!, "RefactorMCP.Tests", "ExampleCode.cs"));
    }

    private static string GetSampleCodeForMakeFieldReadonlyNoInit()
    {
        return """
using System;
public class TestClass
{
    private string description;
}
""";
    }

    private static string GetSampleCodeForConvertToStaticInstance()
    {
        return File.ReadAllText(Path.Combine(Path.GetDirectoryName(SolutionPath)!, "RefactorMCP.Tests", "ExampleCode.cs"));
    }

    private static string GetSampleCodeForMoveInstanceMethod()
    {
        return File.ReadAllText(Path.Combine(Path.GetDirectoryName(SolutionPath)!, "RefactorMCP.Tests", "ExampleCode.cs"));
    }

    private static string GetSampleCodeForConvertToExtension()
    {
        return File.ReadAllText(Path.Combine(Path.GetDirectoryName(SolutionPath)!, "RefactorMCP.Tests", "ExampleCode.cs"));
    }
}

// Integration tests for the CLI test mode
public class CliIntegrationTests
{
    private static string GetSolutionPath()
    {
        // Start from the current directory and walk up to find the solution file
        var currentDir = Directory.GetCurrentDirectory();
        var dir = new DirectoryInfo(currentDir);

        while (dir != null)
        {
            var solutionFile = Path.Combine(dir.FullName, "RefactorMCP.sln");
            if (File.Exists(solutionFile))
            {
                return solutionFile;
            }
            dir = dir.Parent;
        }

        // Fallback to relative path
        return "./RefactorMCP.sln";
    }

    [Fact]
    public async Task CliTestMode_LoadSolution_WorksCorrectly()
    {
        // This would be tested by running the actual CLI command
        // For now, we test the underlying functionality
        var result = await RefactoringTools.LoadSolution(GetSolutionPath());
        Assert.Contains("Successfully loaded solution", result);
    }

    [Fact]
    public async Task CliTestMode_AllToolsListed_ReturnsExpectedTools()
    {
        // Test that all expected tools are available
        var expectedTools = new[]
        {
            "load-solution",
            "extract-method",
            "introduce-field",
            "introduce-variable",
            "make-field-readonly"
        };

        // Verify RefactoringTools class has all the expected methods
        var type = typeof(RefactoringTools);
        var methods = type.GetMethods(System.Reflection.BindingFlags.Public | System.Reflection.BindingFlags.Static);

        foreach (var tool in expectedTools)
        {
            var methodName = tool.Replace("-", "")
                .Split('-')
                .Select(word => char.ToUpper(word[0]) + word[1..])
                .Aggregate((a, b) => a + b);

            var method = methods.FirstOrDefault(m => m.Name.Equals(methodName, StringComparison.OrdinalIgnoreCase));
            Assert.NotNull(method);
        }
    }
}<|MERGE_RESOLUTION|>--- conflicted
+++ resolved
@@ -361,10 +361,7 @@
 
         var result = await RefactoringTools.MoveInstanceMethod(
             testFile,
-<<<<<<< HEAD
-=======
             "Calculator",
->>>>>>> 3081f30c
             "LogOperation",
             "Logger",
             "_logger",
